--- conflicted
+++ resolved
@@ -1,316 +1,313 @@
-#:coding=utf8:
-
-try:
-    import json
-except ImportError:
-    import simplejson as json
-
-try:
-    from cStringIO import StringIO
-except ImportError:
-    from StringIO import StringIO
-
-import hashlib
-import zipfile
-import decimal
-from M2Crypto import SMIME
-from M2Crypto import X509
-from M2Crypto.X509 import X509_Stack
-
-class Alignment:
-    LEFT = 'PKTextAlignmentLeft'
-    CENTER = 'PKTextAlignmentCenter'
-    RIGHT = 'PKTextAlignmentRight'
-    JUSTIFIED = 'PKTextAlignmentJustified'
-    NATURAL = 'PKTextAlignmentNatural'
-
-class BarcodeFormat:
-    PDF417 = 'PKBarcodeFormatPDF417'
-    QR = 'PKBarcodeFormatQR'
-    AZTEC = 'PKBarcodeFormatAztec'
-
-class TransitType:
-    AIR = 'PKTransitTypeAir'
-    TRAIN = 'PKTransitTypeTrain'
-    BUS = 'PKTransitTypeBus'
-    BOAT = 'PKTransitTypeBoat'
-    GENERIC = 'PKTransitTypeGeneric'
-
-class DateStyle:
-    NONE = 'PKDateStyleNone' 
-    SHORT = 'PKDateStyleShort' 
-    MEDIUM = 'PKDateStyleMedium' 
-    LONG = 'PKDateStyleLong' 
-    FULL = 'PKDateStyleFull' 
-
-class NumberStyle:
-    DECIMAL = 'PKNumberStyleDecimal'
-    PERCENT = 'PKNumberStylePercent'
-    SCIENTIFIC = 'PKNumberStyleScientific'
-    SPELLOUT = 'PKNumberStyleSpellOut'    
-
-
-class Field(object):
-
-    def __init__(self, key, value, label = ''):
-
-        self.key = key # Required. The key must be unique within the scope        
-        self.value = value # Required. Value of the field. For example, 42
-        self.label = label # Optional. Label text for the field.
-        self.changeMessage = '' # Optional. Format string for the alert text that is displayed when the pass is updated
-        self.textAlignment = Alignment.LEFT
-
-    def json_dict(self):
-        return self.__dict__
-        
-
-class DateField(Field):
-
-    def __init__(self, key, value, label = ''):
-        super(DateField, self).__init__(key, value, label)
-        self.dateStyle = DateStyle.SHORT # Style of date to display
-        self.timeStyle = DateStyle.SHORT # Style of time to display
-        self.isRelative = False # If true, the labels value is displayed as a relative date
-
-    def json_dict(self):
-        return self.__dict__
-
-
-class NumberField(Field):
-
-    def __init__(self, key, value, label = ''):
-        super(NumberField, self).__init__(key, value, label)
-        self.numberStyle = NumberStyle.DECIMAL # Style of date to display
-
-    def json_dict(self):
-        return self.__dict__
-
-
-class Barcode(object):
-
-    def __init__(self, message, format=BarcodeFormat.PDF417):
-
-        self.format = format
-        self.message = message # Required. Message or payload to be displayed as a barcode
-        self.messageEncoding = 'iso-8859-1' # Required. Text encoding that is used to convert the message
-        self.altText = '' # Optional. Text displayed near the barcode
-
-    def json_dict(self):
-        return self.__dict__
-        
-
-class Location(object):
-
-    def __init__(self, latitude, longitude):
-
-        self.latitude = latitude # Required. Latitude, in degrees, of the location.
-        self.longitude = longitude # Required. Longitude, in degrees, of the location.
-        self.altitude = 0 # Optional. Altitude, in meters, of the location.
-        self.relevantText = '' # Optional. Text displayed on the lock screen when the pass is currently
-
-    def json_dict(self):
-        return self.__dict__
-
-
-class PassInformation(object):
-    
-    def __init__(self):
-        self.headerFields = []
-        self.primaryFields = []
-        self.secondaryFields = []
-        self.backFields = []
-        self.auxiliaryFields = []
-
-    def addPrimaryField(self, key, value, label):
-        self.primaryFields.append(Field(key, value, label))
-
-    def addSecondaryField(self, key, value, label):
-        self.secondaryFields.append(Field(key, value, label))
-
-    def addBackField(self, key, value, label):
-        self.backFields.append(Field(key, value, label))
-        
-    def json_dict(self):
-        return {
-            'headerFields' : [f.json_dict() for f in self.headerFields],
-            'primaryFields' : [f.json_dict() for f in self.primaryFields],
-            'secondaryFields' : [f.json_dict() for f in self.secondaryFields],
-            'backFields' : [f.json_dict() for f in self.backFields],
-            'auxiliaryFields' : [f.json_dict() for f in self.auxiliaryFields],
-        }
-        
-        
-class BoardingPass(PassInformation):
-
-    def __init__(self, transitType = TransitType.AIR):
-        super(BoardingPass, self).__init__()
-        self.transitType = transitType 
-        self.jsonname = 'boardingPass'
-
-    def json_dict(self):
-        d = super(BoardingPass, self).json_dict()
-        d.update({'transitType': self.transitType})
-        return d
-        
-        
-class Coupon(PassInformation):
-
-    def __init__(self):
-        super(Coupon, self).__init__()
-        self.jsonname = 'coupon'
-
-    
-class EventTicket(PassInformation):
-
-    def __init__(self):
-        super(EventTicket, self).__init__()
-        self.jsonname = 'eventTicket'
-
-    
-class Generic(PassInformation):
-
-    def __init__(self):
-        super(Generic, self).__init__()
-        self.jsonname = 'generic'
-
-    
-class StoreCard(PassInformation):
-
-    def __init__(self):
-        super(StoreCard, self).__init__()
-        self.jsonname = 'storeCard'
-
-    
-class Pass(object):
-    
-    def __init__(self, passInformation, json = '', passTypeIdentifier = '', organizationName = '', teamIdentifier = ''):
-
-        self._files = {} # Holds the files to include in the .pkpass    
-        self._hashes = {} # Holds the SHAs of the files array        
-        
-        # Standard Keys
-        self.teamIdentifier = teamIdentifier # Required. Team identifier of the organization that originated and signed the pass, as issued by Apple.
-        self.passTypeIdentifier = passTypeIdentifier # Required. Pass type identifier, as issued by Apple. The value must correspond with your signing certificate. Used for grouping.       
-        self.organizationName = organizationName # Required. Display name of the organization that originated and signed the pass.
-        self.serialNumber = '' # Required. Serial number that uniquely identifies the pass. 
-        self.description = '' # Required. Brief description of the pass, used by the iOS accessibility technologies.   
-        self.formatVersion = 1 # Required. Version of the file format. The value must be 1.
-
-        # Visual Appearance Keys
-        self.backgroundColor = 'rgb(255,255,255)' # Optional. Background color of the pass
-        self.foregroundColor = 'rgb(0,0,0)' # Optional. Foreground color of the pass,
-        self.labelColor = 'rgb(0,0,0)' # Optional. Color of the label tex
-        self.logoText = '' # Optional. Text displayed next to the logo
-        self.barcode = None # Optional. Information specific to barcodes.
-        self.suppressStripShine = False # Optional. If true, the strip image is displayed
-
-        # Web Service Keys
-        self.webServiceURL = None
-        self.authenticationToken = None # The authentication token to use with the web service
-
-        # Relevance Keys
-        self.locations = [] # Optional. Locations where the pass is relevant. For example, the location of your store.
-        self.relevantDate = None # Optional. Date and time when the pass becomes relevant
-        
-        self.associatedStoreIdentifiers = []
-
-        self.passInformation = passInformation
-        
-        
-    # Adds file to the file array
-    def addFile(self, name, fd):
-        self._files[name] = fd.read()
-    
-    # Creates the actual .pkpass file
-    def create(self, certificate, key, wwdr_certificate, password, zip_file=None):
-        pass_json = self._createPassJson()
-        manifest = self._createManifest(pass_json)
-        signature = self._createSignature(manifest, certificate, key, wwdr_certificate, password)
-        if not zip_file:
-            zip_file = StringIO()
-        self.zip_file = self._createZip(pass_json, manifest, signature, zip_file=zip_file)
-        return zip_file
-    
-    def _createPassJson(self):
-        return json.dumps(self, default=PassHandler)
-    
-    # creates the hashes for the files and adds them into a json string.
-    def _createManifest(self, pass_json):
-        # Creates SHA hashes for all files in package
-        self._hashes['pass.json'] = hashlib.sha1(pass_json).hexdigest()
-        for filename, filedata in self._files.items():
-            self._hashes[filename] = hashlib.sha1(filedata).hexdigest()
-        return json.dumps(self._hashes)
-    
-    # Creates a signature and saves it
-    def _createSignature(self, manifest, certificate, key, wwdr_certificate, password):
-        def passwordCallback(*args, **kwds):
-            return password
-
-        smime = SMIME.SMIME()
-        #we need to attach wwdr cert as X509
-        wwdrcert = X509.load_cert(wwdr_certificate)
-        stack = X509_Stack()
-        stack.push(wwdrcert)
-        smime.set_x509_stack(stack)
-
-        smime.load_key(key, certificate, callback=passwordCallback)
-        pk7 = smime.sign(SMIME.BIO.MemoryBuffer(manifest), flags=SMIME.PKCS7_DETACHED | SMIME.PKCS7_BINARY)                
-
-        pem = SMIME.BIO.MemoryBuffer()
-        pk7.write(pem)
-        # convert pem to der
-        der = ''.join(l.strip() for l in pem.read().split('-----')[2].splitlines()).decode('base64')        
-
-        return der
-    
-    # Creates .pkpass (zip archive)
-    def _createZip(self, pass_json, manifest, signature, zip_file=None):
-        zf = zipfile.ZipFile(zip_file or 'pass.pkpass', 'w')
-        zf.writestr('signature', signature)
-        zf.writestr('manifest.json', manifest)
-        zf.writestr('pass.json', pass_json)
-        for filename, filedata in self._files.items():
-            zf.writestr(filename, filedata)
-        zf.close()
-        
-    def json_dict(self):
-        d = {
-            'description': self.description,
-            'formatVersion': self.formatVersion,
-            'organizationName': self.organizationName,
-            'passTypeIdentifier': self.passTypeIdentifier,
-            'serialNumber': self.serialNumber,
-            'teamIdentifier': self.teamIdentifier,
-            'backgroundColor': self.backgroundColor,
-            'foregroundColor': self.foregroundColor,
-            'labelColor': self.labelColor,
-            'logoText': self.logoText,
-            'suppressStripShine': self.suppressStripShine,
-            'locations': self.locations,
-            'associatedStoreIdentifiers': self.associatedStoreIdentifiers,
-            self.passInformation.jsonname: self.passInformation.json_dict()
-        }
-<<<<<<< HEAD
-        # barcode is optional
-        if self.barcode:
-            d.update(self.barcode.json_dict())
-=======
-        if self.relevantDate:
-            d.update({'relevantDate': self.relevantDate})
->>>>>>> fe11551e
-        if self.webServiceURL:
-            d.update({'webServiceURL': self.webServiceURL, 
-                      'authenticationToken': self.authenticationToken}) 
-        return d
-
-
-def PassHandler(obj):
-    if hasattr(obj, 'json_dict'):
-        return obj.json_dict()
-    else:
-        # For Decimal latitude and logitude etc.
-        if isinstance(obj, decimal.Decimal):
-            return str(obj)
-        else:
-            return obj
+#:coding=utf8:
+
+try:
+    import json
+except ImportError:
+    import simplejson as json
+
+try:
+    from cStringIO import StringIO
+except ImportError:
+    from StringIO import StringIO
+
+import hashlib
+import zipfile
+import decimal
+from M2Crypto import SMIME
+from M2Crypto import X509
+from M2Crypto.X509 import X509_Stack
+
+class Alignment:
+    LEFT = 'PKTextAlignmentLeft'
+    CENTER = 'PKTextAlignmentCenter'
+    RIGHT = 'PKTextAlignmentRight'
+    JUSTIFIED = 'PKTextAlignmentJustified'
+    NATURAL = 'PKTextAlignmentNatural'
+
+class BarcodeFormat:
+    PDF417 = 'PKBarcodeFormatPDF417'
+    QR = 'PKBarcodeFormatQR'
+    AZTEC = 'PKBarcodeFormatAztec'
+
+class TransitType:
+    AIR = 'PKTransitTypeAir'
+    TRAIN = 'PKTransitTypeTrain'
+    BUS = 'PKTransitTypeBus'
+    BOAT = 'PKTransitTypeBoat'
+    GENERIC = 'PKTransitTypeGeneric'
+
+class DateStyle:
+    NONE = 'PKDateStyleNone' 
+    SHORT = 'PKDateStyleShort' 
+    MEDIUM = 'PKDateStyleMedium' 
+    LONG = 'PKDateStyleLong' 
+    FULL = 'PKDateStyleFull' 
+
+class NumberStyle:
+    DECIMAL = 'PKNumberStyleDecimal'
+    PERCENT = 'PKNumberStylePercent'
+    SCIENTIFIC = 'PKNumberStyleScientific'
+    SPELLOUT = 'PKNumberStyleSpellOut'    
+
+
+class Field(object):
+
+    def __init__(self, key, value, label = ''):
+
+        self.key = key # Required. The key must be unique within the scope        
+        self.value = value # Required. Value of the field. For example, 42
+        self.label = label # Optional. Label text for the field.
+        self.changeMessage = '' # Optional. Format string for the alert text that is displayed when the pass is updated
+        self.textAlignment = Alignment.LEFT
+
+    def json_dict(self):
+        return self.__dict__
+        
+
+class DateField(Field):
+
+    def __init__(self, key, value, label = ''):
+        super(DateField, self).__init__(key, value, label)
+        self.dateStyle = DateStyle.SHORT # Style of date to display
+        self.timeStyle = DateStyle.SHORT # Style of time to display
+        self.isRelative = False # If true, the labels value is displayed as a relative date
+
+    def json_dict(self):
+        return self.__dict__
+
+
+class NumberField(Field):
+
+    def __init__(self, key, value, label = ''):
+        super(NumberField, self).__init__(key, value, label)
+        self.numberStyle = NumberStyle.DECIMAL # Style of date to display
+
+    def json_dict(self):
+        return self.__dict__
+
+
+class Barcode(object):
+
+    def __init__(self, message, format=BarcodeFormat.PDF417):
+
+        self.format = format
+        self.message = message # Required. Message or payload to be displayed as a barcode
+        self.messageEncoding = 'iso-8859-1' # Required. Text encoding that is used to convert the message
+        self.altText = '' # Optional. Text displayed near the barcode
+
+    def json_dict(self):
+        return self.__dict__
+        
+
+class Location(object):
+
+    def __init__(self, latitude, longitude):
+
+        self.latitude = latitude # Required. Latitude, in degrees, of the location.
+        self.longitude = longitude # Required. Longitude, in degrees, of the location.
+        self.altitude = 0 # Optional. Altitude, in meters, of the location.
+        self.relevantText = '' # Optional. Text displayed on the lock screen when the pass is currently
+
+    def json_dict(self):
+        return self.__dict__
+
+
+class PassInformation(object):
+    
+    def __init__(self):
+        self.headerFields = []
+        self.primaryFields = []
+        self.secondaryFields = []
+        self.backFields = []
+        self.auxiliaryFields = []
+
+    def addPrimaryField(self, key, value, label):
+        self.primaryFields.append(Field(key, value, label))
+
+    def addSecondaryField(self, key, value, label):
+        self.secondaryFields.append(Field(key, value, label))
+
+    def addBackField(self, key, value, label):
+        self.backFields.append(Field(key, value, label))
+        
+    def json_dict(self):
+        return {
+            'headerFields' : [f.json_dict() for f in self.headerFields],
+            'primaryFields' : [f.json_dict() for f in self.primaryFields],
+            'secondaryFields' : [f.json_dict() for f in self.secondaryFields],
+            'backFields' : [f.json_dict() for f in self.backFields],
+            'auxiliaryFields' : [f.json_dict() for f in self.auxiliaryFields],
+        }
+        
+        
+class BoardingPass(PassInformation):
+
+    def __init__(self, transitType = TransitType.AIR):
+        super(BoardingPass, self).__init__()
+        self.transitType = transitType 
+        self.jsonname = 'boardingPass'
+
+    def json_dict(self):
+        d = super(BoardingPass, self).json_dict()
+        d.update({'transitType': self.transitType})
+        return d
+        
+        
+class Coupon(PassInformation):
+
+    def __init__(self):
+        super(Coupon, self).__init__()
+        self.jsonname = 'coupon'
+
+    
+class EventTicket(PassInformation):
+
+    def __init__(self):
+        super(EventTicket, self).__init__()
+        self.jsonname = 'eventTicket'
+
+    
+class Generic(PassInformation):
+
+    def __init__(self):
+        super(Generic, self).__init__()
+        self.jsonname = 'generic'
+
+    
+class StoreCard(PassInformation):
+
+    def __init__(self):
+        super(StoreCard, self).__init__()
+        self.jsonname = 'storeCard'
+
+    
+class Pass(object):
+    
+    def __init__(self, passInformation, json = '', passTypeIdentifier = '', organizationName = '', teamIdentifier = ''):
+
+        self._files = {} # Holds the files to include in the .pkpass    
+        self._hashes = {} # Holds the SHAs of the files array        
+        
+        # Standard Keys
+        self.teamIdentifier = teamIdentifier # Required. Team identifier of the organization that originated and signed the pass, as issued by Apple.
+        self.passTypeIdentifier = passTypeIdentifier # Required. Pass type identifier, as issued by Apple. The value must correspond with your signing certificate. Used for grouping.       
+        self.organizationName = organizationName # Required. Display name of the organization that originated and signed the pass.
+        self.serialNumber = '' # Required. Serial number that uniquely identifies the pass. 
+        self.description = '' # Required. Brief description of the pass, used by the iOS accessibility technologies.   
+        self.formatVersion = 1 # Required. Version of the file format. The value must be 1.
+
+        # Visual Appearance Keys
+        self.backgroundColor = 'rgb(255,255,255)' # Optional. Background color of the pass
+        self.foregroundColor = 'rgb(0,0,0)' # Optional. Foreground color of the pass,
+        self.labelColor = 'rgb(0,0,0)' # Optional. Color of the label tex
+        self.logoText = '' # Optional. Text displayed next to the logo
+        self.barcode = None # Optional. Information specific to barcodes.
+        self.suppressStripShine = False # Optional. If true, the strip image is displayed
+
+        # Web Service Keys
+        self.webServiceURL = None
+        self.authenticationToken = None # The authentication token to use with the web service
+
+        # Relevance Keys
+        self.locations = [] # Optional. Locations where the pass is relevant. For example, the location of your store.
+        self.relevantDate = None # Optional. Date and time when the pass becomes relevant
+        
+        self.associatedStoreIdentifiers = []
+
+        self.passInformation = passInformation
+        
+        
+    # Adds file to the file array
+    def addFile(self, name, fd):
+        self._files[name] = fd.read()
+    
+    # Creates the actual .pkpass file
+    def create(self, certificate, key, wwdr_certificate, password, zip_file=None):
+        pass_json = self._createPassJson()
+        manifest = self._createManifest(pass_json)
+        signature = self._createSignature(manifest, certificate, key, wwdr_certificate, password)
+        if not zip_file:
+            zip_file = StringIO()
+        self.zip_file = self._createZip(pass_json, manifest, signature, zip_file=zip_file)
+        return zip_file
+    
+    def _createPassJson(self):
+        return json.dumps(self, default=PassHandler)
+    
+    # creates the hashes for the files and adds them into a json string.
+    def _createManifest(self, pass_json):
+        # Creates SHA hashes for all files in package
+        self._hashes['pass.json'] = hashlib.sha1(pass_json).hexdigest()
+        for filename, filedata in self._files.items():
+            self._hashes[filename] = hashlib.sha1(filedata).hexdigest()
+        return json.dumps(self._hashes)
+    
+    # Creates a signature and saves it
+    def _createSignature(self, manifest, certificate, key, wwdr_certificate, password):
+        def passwordCallback(*args, **kwds):
+            return password
+
+        smime = SMIME.SMIME()
+        #we need to attach wwdr cert as X509
+        wwdrcert = X509.load_cert(wwdr_certificate)
+        stack = X509_Stack()
+        stack.push(wwdrcert)
+        smime.set_x509_stack(stack)
+
+        smime.load_key(key, certificate, callback=passwordCallback)
+        pk7 = smime.sign(SMIME.BIO.MemoryBuffer(manifest), flags=SMIME.PKCS7_DETACHED | SMIME.PKCS7_BINARY)                
+
+        pem = SMIME.BIO.MemoryBuffer()
+        pk7.write(pem)
+        # convert pem to der
+        der = ''.join(l.strip() for l in pem.read().split('-----')[2].splitlines()).decode('base64')        
+
+        return der
+    
+    # Creates .pkpass (zip archive)
+    def _createZip(self, pass_json, manifest, signature, zip_file=None):
+        zf = zipfile.ZipFile(zip_file or 'pass.pkpass', 'w')
+        zf.writestr('signature', signature)
+        zf.writestr('manifest.json', manifest)
+        zf.writestr('pass.json', pass_json)
+        for filename, filedata in self._files.items():
+            zf.writestr(filename, filedata)
+        zf.close()
+        
+    def json_dict(self):
+        d = {
+            'description': self.description,
+            'formatVersion': self.formatVersion,
+            'organizationName': self.organizationName,
+            'passTypeIdentifier': self.passTypeIdentifier,
+            'serialNumber': self.serialNumber,
+            'teamIdentifier': self.teamIdentifier,
+            'backgroundColor': self.backgroundColor,
+            'foregroundColor': self.foregroundColor,
+            'labelColor': self.labelColor,
+            'logoText': self.logoText,
+            'suppressStripShine': self.suppressStripShine,
+            'locations': self.locations,
+            'associatedStoreIdentifiers': self.associatedStoreIdentifiers,
+            self.passInformation.jsonname: self.passInformation.json_dict()
+        }
+        # barcode is optional
+        if self.barcode:
+            d.update(self.barcode.json_dict())
+        if self.relevantDate:
+            d.update({'relevantDate': self.relevantDate})
+        if self.webServiceURL:
+            d.update({'webServiceURL': self.webServiceURL, 
+                      'authenticationToken': self.authenticationToken}) 
+        return d
+
+
+def PassHandler(obj):
+    if hasattr(obj, 'json_dict'):
+        return obj.json_dict()
+    else:
+        # For Decimal latitude and logitude etc.
+        if isinstance(obj, decimal.Decimal):
+            return str(obj)
+        else:
+            return obj